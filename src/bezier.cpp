--- conflicted
+++ resolved
@@ -1,14 +1,14 @@
 #include "Bezier/bezier.h"
 #include "Bezier/coefficients.h"
 #include "Bezier/utils.h"
+
+#include <numeric>
 
 #include <unsupported/Eigen/FFT>
 #include <unsupported/Eigen/LevenbergMarquardt>
 #include <unsupported/Eigen/MatrixFunctions>
 #include <unsupported/Eigen/NumericalDiff>
 
-#include <numeric>
-
 using namespace Bezier;
 namespace bu = Bezier::Utils;
 namespace bc = Bezier::Coefficients;
@@ -44,16 +44,12 @@
 
 std::pair<Point, Point> Curve::endPoints() const { return {control_points_.row(0), control_points_.row(N_ - 1)}; }
 
-<<<<<<< HEAD
+std::vector<Point> Curve::polyline() const
+{
+  return polyline(boundingBox().diagonal().norm() / 1000);
+}
+
 std::vector<Point> Curve::polyline(double flatness) const
-=======
-PointVector Curve::polyline() const
-{
-  return polyline(boundingBox().diagonal().norm() / 1000);
-}
-
-PointVector Curve::polyline(double flatness) const
->>>>>>> aad2dd0c
 {
   if (cached_polyline_ && std::fabs(cached_polyline_flatness_ - flatness) < bu::epsilon)
     return cached_polyline_.value();
